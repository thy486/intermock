/**
 * Copyright 2018 Google Inc. All Rights Reserved.
 *
 * Licensed under the Apache License, Version 2.0 (the "License");
 * you may not use this file except in compliance with the License.
 * You may obtain a copy of the License at
 *
 *      http://www.apache.org/licenses/LICENSE-2.0
 *
 * Unless required by applicable law or agreed to in writing, software
 * distributed under the License is distributed on an "AS IS" BASIS,
 * WITHOUT WARRANTIES OR CONDITIONS OF ANY KIND, either express or implied.
 * See the License for the specific language governing permissions and
 * limitations under the License.
 */
import ts from 'typescript';

import {DEFAULT_ARRAY_RANGE, FIXED_ARRAY_COUNT} from '../../lib/constants';
import {defaultTypeToMock, supportedPrimitiveTypes} from '../../lib/default-type-to-mock';
import {fake} from '../../lib/fake';
import {randomRange} from '../../lib/random-range';
import {smartProps} from '../../lib/smart-props';
import {stringify} from '../../lib/stringify';

/**
 * Intermock general options
 */
export interface Options {
  // Array of file tuples. (filename, data)
  files?: Array<[string, string]>;

  // TypeScript is currently the only supported language
  language?: SupportedLanguage;

  // Specific interfaces to write to output
  interfaces?: string[];

  // Used for testing mode,
  isFixedMode?: boolean;

  // One of object|json|string. Strings have their object's functions
  // stringified.
  output?: OutputType;

  // Should optional properties always be enabled
  isOptionalAlwaysEnabled?: boolean;
}

type OutputType = 'object'|'json'|'string';
type SupportedLanguage = 'typescript';


interface NodeWithDocs extends ts.PropertySignature {
  jsDoc: ts.JSDoc[];
}

type TypeCacheRecord = {
  kind: ts.SyntaxKind,
  aliasedTo: ts.SyntaxKind,
  node: ts.Node,
};

type Output = Record<string|number, {}>;
type Types = Record<string, TypeCacheRecord>;

/**
 * Generate fake data using faker for primitive types: string|number|boolean.
 *
 * @param property Output property to write to
 * @param syntaxType Type of primitive, such as boolean|number|string
 * @param options Intermock options object
 * @param mockType Optional specification of what Faker type to use
 */
function generatePrimitive(
    property: string, syntaxType: ts.SyntaxKind, options: Options,
    mockType?: string) {
  const smartMockType = smartProps[property];
  const isFixedMode = options.isFixedMode ? options.isFixedMode : false;

  if (mockType) {
    return fake(mockType, options.isFixedMode);
  } else if (smartMockType) {
    return fake(smartMockType, options.isFixedMode);
  } else {
    if (!defaultTypeToMock[syntaxType]) {
      throw Error(`Unsupported Primitive type ${syntaxType}`);
    }
    return defaultTypeToMock[syntaxType](isFixedMode);
  }
}

/**
 * Determines if a property marked as optional will have fake data generated
 * for it. Invokes this using Math.random.
 *
 * @param questionToken
 * @param options Intermock general options object
 */
function isQuestionToken(
    questionToken: ts.Token<ts.SyntaxKind.QuestionToken>|undefined,
    isUnionWithNull: boolean, options: Options) {
  if (questionToken || isUnionWithNull) {
    if (options.isFixedMode && !options.isOptionalAlwaysEnabled) {
      return true;
    }

    else if (Math.random() < .5 && !options.isOptionalAlwaysEnabled) {
      return true;
    }
  }

  return false;
}

function getLiteralTypeValue(node: ts.LiteralTypeNode) {
  const {literal} = node;
  // Boolean Literal
  if (literal.kind === ts.SyntaxKind.TrueKeyword) {
    return true;
  } else if (literal.kind === ts.SyntaxKind.FalseKeyword) {
    return false;
    // String Literal
  } else if (literal.kind === ts.SyntaxKind.StringLiteral) {
    return literal.text ? literal.text : '';
    // Numeric Literal
  } else {
    // The text IS a string, but the output value has to be a numeric value
    return Number((literal as ts.NumericLiteral).text);
  }
}

/**
 * Process an untyped interface property, defaults to generating a primitive.
 *
 * @param output The object outputted by Intermock after all types are mocked
 * @param property Output property to write to
 * @param kind TS data type of property type
 * @param mockType Specification of what Faker type to use
 * @param options Intermock general options object
 */
function processGenericPropertyType(
    node: ts.PropertySignature, output: Output, property: string,
    kind: ts.SyntaxKind, mockType: string, options: Options) {
  if (node && node.type && ts.isLiteralTypeNode(node.type)) {
    output[property] = getLiteralTypeValue(node.type as ts.LiteralTypeNode);
    return;
  }
  const mock = generatePrimitive(property, kind, options, mockType);
  output[property] = mock;
}

/**
 * Generate a function for a call signature of a property of an interface.
 * Uses the `new Function` constructor and stringifies any internal function
 * declarations/calls or returned complex types.
 *
 * @param node Node being processed
 * @param output The object outputted by Intermock after all types are mocked
 * @param property Output property to write to
 * @param sourceFile TypeScript AST object compiled from file data
 * @param options Intermock general options object
 * @param types Top-level types of interfaces/aliases etc.
 */
function processFunctionPropertyType(
    node: ts.PropertySignature|ts.TypeNode, output: Output, property: string,
    sourceFile: ts.SourceFile, options: Options, types: Types) {
  // TODO process args from parameters of function
  const args = '';
  let body = '';

  const funcNode =
      (ts.isTypeNode(node) ? node : node.type) as ts.FunctionTypeNode;
  const returnType = funcNode.type;

  switch (returnType.kind) {
    case ts.SyntaxKind.TypeReference:
      const tempBody: Record<string, {}> = {};
      processPropertyTypeReference(
          node, tempBody, 'body',
          ((returnType as ts.TypeReferenceNode).typeName as ts.Identifier).text,
          returnType.kind, sourceFile, options, types);

      body = `return ${stringify(tempBody['body'])}`;
      break;
    default:
      body = `return ${
          JSON.stringify(generatePrimitive('', returnType.kind, options))}`;
      break;
  }

  const func = new Function(args, body);
  output[property] = func;
}

function processIndexedAccessPropertyType(
    node: ts.IndexedAccessTypeNode, output: Output, property: string,
    options: Options, types: Types) {
  let kind;
  const objectType =
      ((node.objectType as ts.TypeReferenceNode).typeName as ts.Identifier)
          .escapedText;
  const indexType =
      ((node.indexType as ts.LiteralTypeNode).literal as ts.LiteralExpression)
          .text;

  const members: ts.NodeArray<ts.TypeElement> =
      ((types[objectType as string].node as ts.TypeAliasDeclaration).type as
       ts.TypeLiteralNode)
          .members;

  if (members) {
    const match = members.find(
        (member: ts.TypeElement) =>
            (member.name as ts.Identifier).escapedText === indexType);
    if (match) {
      const matchType = (match as ts.PropertySignature).type;
      if (matchType) {
        kind = matchType.kind;
      }
    }
  }

  const isPrimitiveType = kind === ts.SyntaxKind.StringKeyword ||
      kind === ts.SyntaxKind.NumberKeyword ||
      kind === ts.SyntaxKind.BooleanKeyword;

  if (isPrimitiveType && kind) {
    output[property] = generatePrimitive(indexType, kind, options);
  } else {
    // TODO
  }
}

/**
 * Process an individual interface property.
 *
 * @param node Node being processed
 * @param output The object outputted by Intermock after all types are mocked
 * @param property Output property to write to
 * @param typeName Type name of property
 * @param kind TS data type of property type
 * @param sourceFile TypeScript AST object compiled from file data
 * @param options Intermock general options object
 * @param types Top-level types of interfaces/aliases etc.
 */
function processPropertyTypeReference(
    node: ts.PropertySignature|ts.TypeNode, output: Output, property: string,
    typeName: string, kind: ts.SyntaxKind, sourceFile: ts.SourceFile,
    options: Options, types: Types) {
  let normalizedTypeName: string;
  let isArray = false;

  if (typeName.startsWith('Array<') || typeName.startsWith('IterableArray<')) {
    normalizedTypeName =
        typeName.replace(/(Array|IterableArray)\</, '').replace('>', '');
    isArray = true;
  } else {
    normalizedTypeName = typeName;
  }

  const typeReference: ts.NodeWithTypeArguments|undefined =
      (node as ts.MappedTypeNode).type;
  if (!isArray && typeReference && typeReference.typeArguments &&
      typeReference.typeArguments.length) {
    console.log('generic');
    // Process Generic
    normalizedTypeName =
        ((typeReference as ts.TypeReferenceNode).typeName as ts.Identifier)
            .escapedText as string;
  }

  // TODO: Handle other generics
  if (normalizedTypeName !== typeName && isArray) {
    processArrayPropertyType(
        node, output, property, normalizedTypeName, kind, sourceFile, options,
        types);
    return;
  }

  if (!types[normalizedTypeName]) {
    throw new Error(`Type '${
        normalizedTypeName}' is not specified in the provided files but is required for property: '${
        property}'. Please include it.`);
  }

  switch ((types[normalizedTypeName] as TypeCacheRecord).kind) {
    case ts.SyntaxKind.EnumDeclaration:
      setEnum(sourceFile, output, types, normalizedTypeName, property);
      break;
    default:
      const record = (types[normalizedTypeName] as TypeCacheRecord);
      if (record.kind !== record.aliasedTo) {
        const alias = record.aliasedTo;
        const isPrimitiveType = alias === ts.SyntaxKind.StringKeyword ||
            alias === ts.SyntaxKind.NumberKeyword ||
            alias === ts.SyntaxKind.BooleanKeyword;

        if (isPrimitiveType) {
          output[property] = generatePrimitive(property, alias, options, '');
        } else if (alias === ts.SyntaxKind.UnionType) {
          let parameters: string[] = [];

          if (record && record.node) {
            const typeParameters =
                (record.node as ts.TypeAliasDeclaration).typeParameters;
            if (typeParameters) {
              parameters = typeParameters.map(
                  (value: ts.TypeParameterDeclaration): string =>
                      value.name.escapedText as string);
            }

            const updatedArr =
                ((record.node as ts.TypeAliasDeclaration).type as
                 ts.UnionOrIntersectionTypeNode)
                    .types.map(t => {
                      const parameterIndex =
                          (t as ts.TypeReferenceNode).typeName ?
                          parameters.indexOf(
                              ((t as ts.TypeReferenceNode).typeName as
                               ts.Identifier)
                                  .escapedText as string) :
                          -1;
                      if (parameterIndex > -1) {
                        const propertyType: ts.NodeWithTypeArguments|undefined =
                            (node as ts.PropertySignature).type;
                        if (propertyType && propertyType.typeArguments) {
                          return propertyType.typeArguments[parameterIndex];
                        }
                      }
                      return t;
                    });
            ((record.node as ts.TypeAliasDeclaration).type as
             ts.UnionOrIntersectionTypeNode)
                .types = updatedArr as unknown as ts.NodeArray<ts.TypeNode>;
            processUnionPropertyType(
                record.node as ts.PropertySignature, output, property, typeName,
                record.kind, sourceFile, options, types);
          }
        } else if (alias === ts.SyntaxKind.TypeLiteral) {
          output[property] = {};
          processFile(sourceFile, output[property], options, types, typeName);
        } else {
          // TODO
        }
      } else {
        output[property] = {};
        processFile(sourceFile, output[property], options, types, typeName);
        break;
      }
  }
}

/**
 * Process JSDocs to determine if a different Faker type should be used to
 * mock the data of the interface.
 *
 * @param node Node being processed
 * @param output The object outputted by Intermock after all types are mocked
 * @param property Output property to write to
 * @param jsDocs JSDocs to process
 * @param options Intermock general options object
 */
function processJsDocs(
    node: ts.PropertySignature, output: Output, property: string,
    jsDocs: ts.JSDoc[], options: Options) {
  // TODO handle case where we get multiple mock JSDocs or a JSDoc like
  // mockRange for an array. In essence, we are only dealing with
  // primitives now

  // TODO Handle error case where a complex type has MockDocs
  const [tag] = findSupportedJSDocTags(jsDocs);

  const tagValue = extractTagValue(tag);

  switch (tag.tagName.text) {
    case 'mockType':
      const mock = generatePrimitive(property, node.kind, options, tagValue);
      output[property] = mock;
      break;

    case 'mockRange':
      // TODO
      break;

    default:
      throw new Error(`Unexpected tagName: ${tag.tagName.text}`);
  }
}

/**
 * Process an array definition.
 *
 * @param node Node being processed
 * @param output The object outputted by Intermock after all types are mocked
 * @param property Output property to write to
 * @param typeName Type name of property
 * @param kind TS data type of property type
 * @param sourceFile TypeScript AST object compiled from file data
 * @param options Intermock general options object
 * @param types Top-level types of interfaces/aliases etc.
 */
function processArrayPropertyType(
    node: ts.PropertySignature|ts.TypeNode, output: Output, property: string,
    typeName: string, kind: ts.SyntaxKind, sourceFile: ts.SourceFile,
    options: Options, types: Types) {
  typeName = typeName.replace('[', '').replace(']', '');
  output[property] = resolveArrayType(
      node, property, typeName, kind, sourceFile, options, types);
}

function resolveArrayType(
    node: ts.PropertySignature|ts.TypeNode, property: string, typeName: string,
    kind: ts.SyntaxKind, sourceFile: ts.SourceFile, options: Options,
    types: Types) {
  typeName = typeName.replace('[', '').replace(']', '');
  const result = [];

  if (ts.isTypeNode(node)) {
    kind = node.kind;
  } else if ((node.type as ts.ArrayTypeNode).elementType) {
    kind = (node.type as ts.ArrayTypeNode).elementType.kind;
  }

  const isPrimitiveType = kind === ts.SyntaxKind.StringKeyword ||
      kind === ts.SyntaxKind.BooleanKeyword ||
      kind === ts.SyntaxKind.NumberKeyword;

  const arrayRange = options.isFixedMode ?
      FIXED_ARRAY_COUNT :
      randomRange(DEFAULT_ARRAY_RANGE[0], DEFAULT_ARRAY_RANGE[1]);

  for (let i = 0; i < arrayRange; i++) {
    if (isPrimitiveType) {
      result.push(generatePrimitive(property, kind, options, ''));
    } else {
      const cache = {};
      processFile(sourceFile, cache, options, types, typeName);
      result.push(cache);
    }
  }
  return result;
}

/**
 * Process an tuple definition.
 *
 * @param node Node being processed
 * @param output The object outputted by Intermock after all types are mocked
 * @param property Output property to write to
 * @param typeName Type name of property
 * @param kind TS data type of property type
 * @param sourceFile TypeScript AST object compiled from file data
 * @param options Intermock general options object
 * @param types Top-level types of interfaces/aliases etc.
 */
function processTuplePropertyType(
    node: ts.TupleTypeNode, output: Output, property: string,
    sourceFile: ts.SourceFile, options: Options, types: Types) {
  output[property] =
      resolveTuplePropertyType(node, property, sourceFile, options, types);
}

function resolveTuplePropertyType(
    node: ts.TupleTypeNode, property: string, sourceFile: ts.SourceFile,
    options: Options, types: Types): Array<unknown> {
  const result = [];
  const {elementTypes} = node;

  for (let i = 0; i < elementTypes.length; i++) {
    const typeNode = elementTypes[i];
    switch (typeNode.kind) {
      case ts.SyntaxKind.RestType:
        const node = (typeNode as ts.RestTypeNode).type as ts.ArrayTypeNode;
        result.push(...resolveArrayType(
            node.elementType, property, node.getText(), node.elementType.kind,
            sourceFile, options, types));
        break;
      case ts.SyntaxKind.NumberKeyword:
      case ts.SyntaxKind.StringKeyword:
      case ts.SyntaxKind.BooleanKeyword:
        result.push(generatePrimitive(property, typeNode.kind, options, ''));
        break;
      case ts.SyntaxKind.LiteralType:
        result.push(getLiteralTypeValue(typeNode as ts.LiteralTypeNode));
        break;
<<<<<<< HEAD
=======
      case ts.SyntaxKind.TypeReference:
        const cache = {};
        processFile(
            sourceFile, cache, options, types,
            ((typeNode as ts.TypeReferenceNode).typeName as ts.Identifier)
                .text);
        result.push(cache);
        break;
>>>>>>> 56ece738
      case ts.SyntaxKind.TupleType:
        result.push(resolveTuplePropertyType(
            typeNode as ts.TupleTypeNode, property, sourceFile, options,
            types));
        break;
      default:
        const data = {};
        processFile(
            sourceFile, data, options, types,
            ((typeNode as ts.TypeReferenceNode).typeName as ts.Identifier)
                .text);
        result.push(data);
        break;
    }
  }
  return result;
}

/**
 * Process a union property.
 *
 * @param node Node being processed
 * @param output The object outputted by Intermock after all types are mocked
 * @param property Output property to write to
 * @param typeName Type name of property
 * @param kind TS data type of property type
 * @param sourceFile TypeScript AST object compiled from file data
 * @param options Intermock general options object
 * @param types Top-level types of interfaces/aliases etc.
 */
function processUnionPropertyType(
    node: ts.PropertySignature, output: Output, property: string,
    typeName: string, kind: ts.SyntaxKind, sourceFile: ts.SourceFile,
    options: Options, types: Types) {
  const unionNodes = node && node.type ?
      (node.type as ts.UnionTypeNode).types as ts.NodeArray<ts.TypeNode>:
      [];
  const supportedType =
      unionNodes.find(type => supportedPrimitiveTypes[type.kind]);
  if (supportedType) {
    output[property] =
        generatePrimitive(property, supportedType.kind, options, '');
    return;
  } else {
    const typeReferenceNode =
        unionNodes.find(node => node.kind === ts.SyntaxKind.TypeReference) as
            ts.TypeReferenceNode |
        undefined;
    if (typeReferenceNode) {
      processPropertyTypeReference(
          typeReferenceNode, output, property,
          (typeReferenceNode.typeName as ts.Identifier).text,
          typeReferenceNode.kind, sourceFile, options, types);
      return;
    }
    const arrayNode =
        unionNodes.find(node => node.kind === ts.SyntaxKind.ArrayType) as
            ts.ArrayTypeNode |
        undefined;
    if (arrayNode) {
      processArrayPropertyType(
          arrayNode, output, property,
          `[${
              ((arrayNode.elementType as ts.TypeReferenceNode).typeName as
               ts.Identifier)
                  .text}]`,
          arrayNode.kind, sourceFile, options, types);
      return;
    }
    const functionNode = unionNodes.find(
        (node: ts.Node) => node.kind === ts.SyntaxKind.FunctionType);
    if (functionNode) {
      processFunctionPropertyType(
          functionNode, output, property, sourceFile, options, types);
      return;
    }
    const indexedAccessNode = unionNodes.find(
        (node: ts.Node) => node.kind === ts.SyntaxKind.IndexedAccessType);
    if (indexedAccessNode) {
      processIndexedAccessPropertyType(
          indexedAccessNode as ts.IndexedAccessTypeNode, output, property,
          options, types);
      return;
    }

    throw Error(`Unsupported Union option type ${property}: ${typeName}`);
  }
}

const SUPPORTED_JSDOC_TAGNAMES = ['mockType', 'mockRange'] as const;
type SupportedJsDocTagName = typeof SUPPORTED_JSDOC_TAGNAMES[number];


/**
 * Extract value from comment following JSDoc tag
 *
 * @param tag processed tag
 */
function extractTagValue(tag: ts.JSDocTag): string {
  let value = tag.comment || '';

  // Unwrap from braces
  if (value[0] === '{' && value[value.length - 1] === '}') {
    value = value.slice(1, -1);
  }

  return value;
}

interface SupportedJSDocTag extends ts.JSDocTag {
  tagName: ts.Identifier&{text: SupportedJsDocTagName};
}

function isSupportedJSDocTag(tag: ts.JSDocTag): tag is SupportedJSDocTag {
  return (SUPPORTED_JSDOC_TAGNAMES as readonly string[])
      .includes(tag.tagName.text);
}

/**
 * Find mockType and mockRange JSDoc tags in array
 *
 * @param jsDocs JSDoc comments
 */
function findSupportedJSDocTags(jsDocs: ts.JSDoc[]): SupportedJSDocTag[] {
  const supportedJsDocTags: SupportedJSDocTag[] = [];

  for (const doc of jsDocs) {
    for (const tag of (doc.tags || [])) {
      if (isSupportedJSDocTag(tag)) {
        supportedJsDocTags.push(tag);
      }
    }
  }

  return supportedJsDocTags;
}

function isAnyJsDocs(jsDocs: ts.JSDoc[]) {
  return findSupportedJSDocTags(jsDocs).length > 0;
}

/**
 * Process each interface property.
 *
 * @param node Node being processed
 * @param output The object outputted by Intermock after all types are mocked
 * @param sourceFile TypeScript AST object compiled from file data
 * @param options Intermock general options object
 * @param types Top-level types of interfaces/aliases etc.
 */
function traverseInterfaceMembers(
    node: ts.Node, output: Output, sourceFile: ts.SourceFile, options: Options,
    types: Types) {
  if (node.kind !== ts.SyntaxKind.PropertySignature) {
    return;
  }

  const processPropertySignature = (node: ts.PropertySignature) => {
    let jsDocs: ts.JSDoc[] = [];

    if ((node as NodeWithDocs).jsDoc) {
      jsDocs = (node as NodeWithDocs).jsDoc;
    }

    let isUnionWithNull = false;

    const property = node.name.getText();
    const questionToken = node.questionToken;
    const isUnion = node.type && node.type.kind === ts.SyntaxKind.UnionType;

    if (isUnion) {
      isUnionWithNull = !!(node.type as ts.UnionTypeNode)
                              .types.map(type => type.kind)
                              .some(kind => kind === ts.SyntaxKind.NullKeyword);
    }

    let typeName = '';
    let kind;

    if (isQuestionToken(questionToken, isUnionWithNull, options)) {
      return;
    }

    if (isAnyJsDocs(jsDocs)) {
      processJsDocs(node, output, property, jsDocs, options);
      return;
    }

    if (node.type) {
      kind = node.type.kind;
      typeName = node.type.getText();
    }

    switch (kind) {
      case ts.SyntaxKind.TypeReference:
        processPropertyTypeReference(
            node, output, property, typeName, kind as ts.SyntaxKind, sourceFile,
            options, types);
        break;
      case ts.SyntaxKind.UnionType:
        processUnionPropertyType(
            node, output, property, typeName, kind as ts.SyntaxKind, sourceFile,
            options, types);
        break;
      case ts.SyntaxKind.TupleType:
        processTuplePropertyType(
            node.type as ts.TupleTypeNode, output, property, sourceFile,
            options, types);
        break;
      case ts.SyntaxKind.ArrayType:
        processArrayPropertyType(
            node, output, property, typeName, kind as ts.SyntaxKind, sourceFile,
            options, types);
        break;
      case ts.SyntaxKind.FunctionType:
        processFunctionPropertyType(
            node, output, property, sourceFile, options, types);
        break;
      case ts.SyntaxKind.IndexedAccessType:
        processIndexedAccessPropertyType(
            node.type as ts.IndexedAccessTypeNode, output, property, options,
            types);
        break;
      default:
        processGenericPropertyType(
            node, output, property, kind as ts.SyntaxKind, '', options);
        break;
    }
  };

  processPropertySignature(node as ts.PropertySignature);
}

/**
 * Process an enum and set it.
 *
 * @param sourceFile TypeScript AST object compiled from file data
 * @param output The object outputted by Intermock after all types are mocked
 * @param typeName Type name of property
 * @param property Output property to write to
 */
function setEnum(
    sourceFile: ts.SourceFile, output: Output, types: Types, typeName: string,
    property: string) {
  const node: unknown = types[typeName].node;
  if (!node) {
    return;
  }

  const members = (node as ts.EnumDeclaration).members;
  const selectedMemberIdx = Math.floor(members.length / 2);
  const selectedMember = members[selectedMemberIdx];

  // TODO handle bitwise initializers
  if (selectedMember.initializer) {
    switch (selectedMember.initializer.kind) {
      case ts.SyntaxKind.NumericLiteral:
        output[property] = Number(selectedMember.initializer.getText());
        break;
      case ts.SyntaxKind.StringLiteral:
        output[property] =
            selectedMember.initializer.getText().replace(/\'/g, '');
        break;
      default:
        break;
    }
  } else {
    output[property] = selectedMemberIdx;
  }
}

/**
 * Traverse each declared interface in a node.
 *
 * @param node Node being processed
 * @param output The object outputted by Intermock after all types are mocked
 * @param sourceFile TypeScript AST object compiled from file data
 * @param options Intermock general options object
 * @param types Top-level types of interfaces/aliases etc.
 * @param propToTraverse Optional specific property to traverse through the
 *     interface
 * @param path Optional specific path to write to on the output object
 */
function traverseInterface(
    node: ts.Node, output: Output, sourceFile: ts.SourceFile, options: Options,
    types: Types, propToTraverse?: string, path?: string) {
  if (path) {
    output[path] = {};
    output = output[path];
  }

  if (!propToTraverse && !path) {
    const newPath = (node as ts.InterfaceDeclaration).name.text;
    output[newPath] = {};
    output = output[newPath];
  }

  const heritageClauses = (node as ts.InterfaceDeclaration).heritageClauses;
  const extensions: Output[] = [];
  if (heritageClauses) {
    heritageClauses.forEach((clause) => {
      const extensionTypes = clause.types;

      extensionTypes.forEach(extensionTypeNode => {
        const extensionType = extensionTypeNode.expression.getText();

        if (!types[extensionType]) {
          throw new Error(`Type '${
              extensionType}' is not specified in the provided files but is required for interface extension of: '${
              (node as ts.InterfaceDeclaration)
                  .name.text}'. Please include it.`);
        }

        const extensionNode = types[extensionType].node;
        let extensionOutput: Output = {};
        traverseInterface(
            extensionNode, extensionOutput, sourceFile, options, types,
            propToTraverse, path);

        extensionOutput = extensionOutput[extensionType];
        extensions.push(extensionOutput);
      });
    });

    extensions.forEach(extension => {
      output = Object.assign(output, extension);
    });
  }



  // TODO get range from JSDoc
  // TODO given a range of interfaces to generate, add to array. If 1
  // then just return an object
  node.forEachChild(
      child =>
          traverseInterfaceMembers(child, output, sourceFile, options, types));
}

function isSpecificInterface(name: string, options: Options) {
  if (!options.interfaces) {
    return true;
  }

  if (options.interfaces.indexOf(name) === -1) {
    return false;
  }

  return true;
}

/**
 * Process an individual TS file given a TS AST object.
 *
 * @param sourceFile TypeScript AST object compiled from file data
 * @param output The object outputted by Intermock after all types are mocked
 * @param options Intermock general options object
 * @param types Top-level types of interfaces/aliases etc.
 * @param propToTraverse Optional specific property to traverse through the
 *     interface
 */
function processFile(
    sourceFile: ts.SourceFile, output: Output, options: Options, types: Types,
    propToTraverse?: string) {
  const processNode = (node: ts.Node) => {
    switch (node.kind) {
      case ts.SyntaxKind.InterfaceDeclaration:
        /**
         * TODO: Handle interfaces that extend others, via checking hertiage
         * clauses
         */
        const p = (node as ts.InterfaceDeclaration).name.text;
        if (!isSpecificInterface(p, options) && !propToTraverse) {
          return;
        }

        if (propToTraverse) {
          if (p === propToTraverse) {
            traverseInterface(
                node, output, sourceFile, options, types, propToTraverse);
          }
        } else {
          traverseInterface(node, output, sourceFile, options, types);
        }
        break;
      case ts.SyntaxKind.TypeAliasDeclaration:
        const type = (node as ts.TypeAliasDeclaration).type;
        const path = (node as ts.TypeAliasDeclaration).name.text;

        if (!isSpecificInterface(path, options)) {
          return;
        }

        if (propToTraverse) {
          if (path === propToTraverse) {
            traverseInterface(
                type, output, sourceFile, options, types, propToTraverse);
          }
        } else {
          traverseInterface(
              type, output, sourceFile, options, types, undefined, path);
        }
        break;

      default:
        break;
    }

    ts.forEachChild(node, processNode);
  };

  processNode(sourceFile);
}

/**
 * Gathers all interfaces and types references ahead of time so that when
 * interface properties reference them then we can know their type.
 *
 * @param sourceFile TypeScript AST object compiled from file data
 */
function gatherTypes(sourceFile: ts.SourceFile|ts.ModuleBlock) {
  const types: Types = {};
  let modulePrefix = '';

  const processNode = (node: ts.Node|ts.ModuleBlock) => {
    const name = (node as ts.DeclarationStatement).name;
    const text = name ? name.text : '';

    // Process declared namespaces and modules
    if (node.kind === ts.SyntaxKind.ModuleDeclaration) {
      modulePrefix = text;
      if ((node as ts.ModuleDeclaration).body) {
        processNode((node as ts.ModuleDeclaration).body!);
      }

      return;
    }

    let aliasedTo;

    if ((node as ts.TypeAliasDeclaration).type) {
      aliasedTo = (node as ts.TypeAliasDeclaration).type.kind;
    } else {
      aliasedTo = node.kind;
    }

    if (modulePrefix) {
      types[`${modulePrefix}.${text}`] = {kind: node.kind, aliasedTo, node};
    }
    types[text] = {kind: node.kind, aliasedTo, node};

    ts.forEachChild(node, processNode);
  };


  processNode(sourceFile);

  return types;
}

/**
 * Fromat output based on the specified output type in the options object.
 *
 * @param output The object outputted by Intermock after all types are mocked
 * @param options Intermock general options object
 */
function formatOutput(output: Output, options: Options): string|Output {
  switch (options.output) {
    case 'json':
      return JSON.stringify(output);
    case 'string':
      return stringify(output);
    default:
      return output;
  }
}

/**
 * Intermock API.
 *
 * Given an options object, with a files array property, Intermock parses the
 * AST and generates mock objects with fake data.
 *
 * This is the only part of the API exposed to a caller (including the CLI).
 * All data is passed through the `files` property on the options object.
 *
 * @param options Intermock general options object
 */
export function mock(options: Options) {
  const output: Output = {};
  const fileContents = options.files;

  if (!fileContents) {
    return {};
  }
  console.log(fileContents);

  const types = fileContents.reduce((sum, f) => {
    const type = gatherTypes(
        ts.createSourceFile(f[0], f[1], ts.ScriptTarget.ES2015, true));
    return {...sum, ...type};
  }, {} as Types);

  fileContents.forEach((f) => {
    processFile(
        ts.createSourceFile(f[0], f[1], ts.ScriptTarget.ES2015, true), output,
        options, types);
  });

  return formatOutput(output, options);
}<|MERGE_RESOLUTION|>--- conflicted
+++ resolved
@@ -483,17 +483,6 @@
       case ts.SyntaxKind.LiteralType:
         result.push(getLiteralTypeValue(typeNode as ts.LiteralTypeNode));
         break;
-<<<<<<< HEAD
-=======
-      case ts.SyntaxKind.TypeReference:
-        const cache = {};
-        processFile(
-            sourceFile, cache, options, types,
-            ((typeNode as ts.TypeReferenceNode).typeName as ts.Identifier)
-                .text);
-        result.push(cache);
-        break;
->>>>>>> 56ece738
       case ts.SyntaxKind.TupleType:
         result.push(resolveTuplePropertyType(
             typeNode as ts.TupleTypeNode, property, sourceFile, options,
